--- conflicted
+++ resolved
@@ -10,11 +10,7 @@
 - The `cmake/FindEigen3.cmake` file
 - The `cmake/InstallBasicPackageFiles.cmake` file
 - Implement the first version of the `BipedalLocomotionControllers` interface
-<<<<<<< HEAD
+- Implement the  first version of the `YarpUtilities` library
 - Implement the first version of the `OptimalControlUtilities` library
-=======
-- Implement the  first version of the `YarpUtilities` library
-
->>>>>>> 26ee1997
 
 [Unreleased]: https://github.com/dic-iit/bipedal-locomotion-controllers/